--- conflicted
+++ resolved
@@ -9,13 +9,8 @@
 rust-version = "1.65"
 
 [dependencies]
-<<<<<<< HEAD
-async-trait = "0.1.68"
+async-trait = "0.1.71"
 datafusion-python = "26.0.0"
-=======
-async-trait = "0.1.71"
-datafusion-python = { git = "https://github.com/apache/arrow-datafusion-python.git", rev = "9493638" }
->>>>>>> 144aac0d
 env_logger = "0.10"
 log = "^0.4"
 pyo3 = { version = "0.18.3", features = ["extension-module", "abi3", "abi3-py38"] }
