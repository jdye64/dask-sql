--- conflicted
+++ resolved
@@ -6,35 +6,15 @@
 readme = "README.md"
 license = "Apache-2.0"
 edition = "2021"
-<<<<<<< HEAD
-rust-version = "1.64"
-
-[dependencies]
-async-trait = "0.1.66"
-datafusion-python = { git = "https://github.com/jdye64/arrow-datafusion-python.git", branch = "dask-sql-refactor" }
-env_logger = "0.10"
-log = "^0.4"
-pyo3 = { version = "0.18.1", features = ["extension-module", "abi3", "abi3-py38"] }
-=======
 rust-version = "1.65"
 
 [dependencies]
 async-trait = "0.1.68"
-datafusion = "21.1.0"
-datafusion-common = "21.1.0"
-datafusion-expr = "21.1.0"
-datafusion-optimizer = "21.1.0"
-datafusion-sql = "21.1.0"
+datafusion-python = { git = "https://github.com/apache/arrow-datafusion-python.git", rev = "5c90187" }
 env_logger = "0.10"
 log = "^0.4"
-mimalloc = { version = "*", default-features = false }
-parking_lot = "0.12"
-pyo3 = { version = "0.18.2", features = ["extension-module", "abi3", "abi3-py38"] }
+pyo3 = { version = "0.18.1", features = ["extension-module", "abi3", "abi3-py38"] }
 pyo3-log = "0.8.1"
-rand = "0.8"
-tokio = { version = "1.27", features = ["macros", "rt", "rt-multi-thread", "sync", "fs", "parking_lot"] }
-uuid = { version = "1.3", features = ["v4"] }
->>>>>>> fa184990
 
 [lib]
 crate-type = ["cdylib"]