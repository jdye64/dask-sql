--- conflicted
+++ resolved
@@ -37,13 +37,10 @@
             },
             index: schema
                 .index_of_column_by_name(qualifier, field.name())?
-<<<<<<< HEAD
-=======
                 .ok_or(py_runtime_err(format!(
                     "Unable to find index of column: `{}` by name",
                     field.name()
                 )))
->>>>>>> e8e037e5
                 .unwrap(),
         })
     }
