<<<<<<< HEAD
use std::{any::Any, fmt, sync::Arc};
=======
use std::{
    any::Any,
    fmt,
    hash::{Hash, Hasher},
    sync::Arc,
};
>>>>>>> e8e037e5

use datafusion_python::{
    datafusion_common::{DFSchema, DFSchemaRef},
    datafusion_expr::{logical_plan::UserDefinedLogicalNode, Expr, LogicalPlan},
};
use fmt::Debug;
use pyo3::prelude::*;

use crate::sql::{exceptions::py_type_err, logical};

#[derive(Clone, PartialEq)]
pub struct DropModelPlanNode {
    pub schema_name: Option<String>,
    pub model_name: String,
    pub if_exists: bool,
    pub schema: DFSchemaRef,
}

impl Debug for DropModelPlanNode {
    fn fmt(&self, f: &mut fmt::Formatter) -> fmt::Result {
        self.fmt_for_explain(f)
    }
}

impl Hash for DropModelPlanNode {
    fn hash<H: Hasher>(&self, state: &mut H) {
        self.dyn_hash(state);
    }
}

impl UserDefinedLogicalNode for DropModelPlanNode {
    fn as_any(&self) -> &dyn Any {
        self
    }

    fn inputs(&self) -> Vec<&LogicalPlan> {
        vec![]
    }

    fn schema(&self) -> &DFSchemaRef {
        &self.schema
    }

    fn expressions(&self) -> Vec<Expr> {
        // there is no need to expose any expressions here since DataFusion would
        // not be able to do anything with expressions that are specific to
        // DROP MODEL
        vec![]
    }

    fn fmt_for_explain(&self, f: &mut fmt::Formatter) -> fmt::Result {
        write!(f, "DropModel: model_name={}", self.model_name)
    }

    fn from_template(
        &self,
        _exprs: &[Expr],
        inputs: &[LogicalPlan],
    ) -> Arc<dyn UserDefinedLogicalNode> {
        assert_eq!(inputs.len(), 0, "input size inconsistent");
        Arc::new(DropModelPlanNode {
            schema_name: self.schema_name.clone(),
            model_name: self.model_name.clone(),
            if_exists: self.if_exists,
            schema: Arc::new(DFSchema::empty()),
        })
    }

    fn name(&self) -> &str {
<<<<<<< HEAD
        "DropModelPlanNode"
    }

    fn dyn_hash(&self, state: &mut dyn std::hash::Hasher) {
        todo!()
    }

    fn dyn_eq(&self, other: &dyn UserDefinedLogicalNode) -> bool {
        todo!()
=======
        "DropModel"
    }

    fn dyn_hash(&self, state: &mut dyn Hasher) {
        let mut s = state;
        self.hash(&mut s);
    }

    fn dyn_eq(&self, other: &dyn UserDefinedLogicalNode) -> bool {
        match other.as_any().downcast_ref::<Self>() {
            Some(o) => self == o,
            None => false,
        }
>>>>>>> e8e037e5
    }
}

#[pyclass(name = "DropModel", module = "dask_planner", subclass)]
pub struct PyDropModel {
    pub(crate) drop_model: DropModelPlanNode,
}

#[pymethods]
impl PyDropModel {
    #[pyo3(name = "getSchemaName")]
    fn get_schema_name(&self) -> PyResult<Option<String>> {
        Ok(self.drop_model.schema_name.clone())
    }

    #[pyo3(name = "getModelName")]
    fn get_model_name(&self) -> PyResult<String> {
        Ok(self.drop_model.model_name.clone())
    }

    #[pyo3(name = "getIfExists")]
    pub fn get_if_exists(&self) -> PyResult<bool> {
        Ok(self.drop_model.if_exists)
    }
}

impl TryFrom<logical::LogicalPlan> for PyDropModel {
    type Error = PyErr;

    fn try_from(logical_plan: logical::LogicalPlan) -> Result<Self, Self::Error> {
        match logical_plan {
            logical::LogicalPlan::Extension(extension) => {
                if let Some(ext) = extension.node.as_any().downcast_ref::<DropModelPlanNode>() {
                    Ok(PyDropModel {
                        drop_model: ext.clone(),
                    })
                } else {
                    Err(py_type_err("unexpected plan"))
                }
            }
            _ => Err(py_type_err("unexpected plan")),
        }
    }
}<|MERGE_RESOLUTION|>--- conflicted
+++ resolved
@@ -1,13 +1,9 @@
-<<<<<<< HEAD
-use std::{any::Any, fmt, sync::Arc};
-=======
 use std::{
     any::Any,
     fmt,
     hash::{Hash, Hasher},
     sync::Arc,
 };
->>>>>>> e8e037e5
 
 use datafusion_python::{
     datafusion_common::{DFSchema, DFSchemaRef},
@@ -77,17 +73,6 @@
     }
 
     fn name(&self) -> &str {
-<<<<<<< HEAD
-        "DropModelPlanNode"
-    }
-
-    fn dyn_hash(&self, state: &mut dyn std::hash::Hasher) {
-        todo!()
-    }
-
-    fn dyn_eq(&self, other: &dyn UserDefinedLogicalNode) -> bool {
-        todo!()
-=======
         "DropModel"
     }
 
@@ -101,7 +86,6 @@
             Some(o) => self == o,
             None => false,
         }
->>>>>>> e8e037e5
     }
 }
 
