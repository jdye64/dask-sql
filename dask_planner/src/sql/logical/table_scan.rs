--- conflicted
+++ resolved
@@ -1,14 +1,9 @@
 use std::sync::Arc;
 
-<<<<<<< HEAD
-use datafusion_common::DFSchema;
-use datafusion_expr::{logical_plan::TableScan, Expr, LogicalPlan};
-=======
 use datafusion_python::{
     datafusion_common::DFSchema,
-    datafusion_expr::{logical_plan::TableScan, LogicalPlan},
+    datafusion_expr::{logical_plan::TableScan, Expr, LogicalPlan},
 };
->>>>>>> 108e024e
 use pyo3::prelude::*;
 
 use crate::{
