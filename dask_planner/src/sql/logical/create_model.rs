use std::{
    any::Any,
    fmt,
    hash::{Hash, Hasher},
    sync::Arc,
};

use datafusion_python::{
    datafusion_common::DFSchemaRef,
    datafusion_expr::{logical_plan::UserDefinedLogicalNode, Expr, LogicalPlan},
<<<<<<< HEAD
    sql::logical::PyLogicalPlan,
=======
>>>>>>> e8e037e5
};
use fmt::Debug;
use pyo3::prelude::*;

use crate::{parser::PySqlArg, sql::exceptions::py_type_err};

#[derive(Clone, PartialEq)]
pub struct CreateModelPlanNode {
    pub schema_name: Option<String>,
    pub model_name: String,
    pub input: LogicalPlan,
    pub if_not_exists: bool,
    pub or_replace: bool,
    pub with_options: Vec<(String, PySqlArg)>,
}

impl Debug for CreateModelPlanNode {
    fn fmt(&self, f: &mut fmt::Formatter) -> fmt::Result {
        self.fmt_for_explain(f)
    }
}

impl Hash for CreateModelPlanNode {
    fn hash<H: Hasher>(&self, state: &mut H) {
        self.dyn_hash(state);
    }
}

impl UserDefinedLogicalNode for CreateModelPlanNode {
    fn as_any(&self) -> &dyn Any {
        self
    }

    fn inputs(&self) -> Vec<&LogicalPlan> {
        vec![&self.input]
    }

    fn schema(&self) -> &DFSchemaRef {
        self.input.schema()
    }

    fn expressions(&self) -> Vec<Expr> {
        // there is no need to expose any expressions here since DataFusion would
        // not be able to do anything with expressions that are specific to
        // CREATE MODEL
        vec![]
    }

    fn fmt_for_explain(&self, f: &mut fmt::Formatter) -> fmt::Result {
        write!(f, "CreateModel: model_name={}", self.model_name)
    }

    fn from_template(
        &self,
        _exprs: &[Expr],
        inputs: &[LogicalPlan],
    ) -> Arc<dyn UserDefinedLogicalNode> {
        assert_eq!(inputs.len(), 1, "input size inconsistent");
        Arc::new(CreateModelPlanNode {
            schema_name: self.schema_name.clone(),
            model_name: self.model_name.clone(),
            input: inputs[0].clone(),
            if_not_exists: self.if_not_exists,
            or_replace: self.or_replace,
            with_options: self.with_options.clone(),
        })
    }

    fn name(&self) -> &str {
<<<<<<< HEAD
        "CreateModelPlanNode"
    }

    fn dyn_hash(&self, state: &mut dyn std::hash::Hasher) {
        todo!()
    }

    fn dyn_eq(&self, other: &dyn UserDefinedLogicalNode) -> bool {
        todo!()
=======
        "CreateModel"
    }

    fn dyn_hash(&self, state: &mut dyn Hasher) {
        let mut s = state;
        self.hash(&mut s);
    }

    fn dyn_eq(&self, other: &dyn UserDefinedLogicalNode) -> bool {
        match other.as_any().downcast_ref::<Self>() {
            Some(o) => self == o,
            None => false,
        }
>>>>>>> e8e037e5
    }
}

#[pyclass(name = "CreateModel", module = "dask_planner", subclass)]
pub struct PyCreateModel {
    pub(crate) create_model: CreateModelPlanNode,
}

#[pymethods]
impl PyCreateModel {
    /// Creating a model requires that a subquery be passed to the CREATE MODEL
    /// statement to be used to gather the dataset which should be used for the
    /// model. This function returns that portion of the statement.
    #[pyo3(name = "getSelectQuery")]
    fn get_select_query(&self) -> PyResult<PyLogicalPlan> {
        Ok(self.create_model.input.clone().into())
    }

    #[pyo3(name = "getSchemaName")]
    fn get_schema_name(&self) -> PyResult<Option<String>> {
        Ok(self.create_model.schema_name.clone())
    }

    #[pyo3(name = "getModelName")]
    fn get_model_name(&self) -> PyResult<String> {
        Ok(self.create_model.model_name.clone())
    }

    #[pyo3(name = "getIfNotExists")]
    fn get_if_not_exists(&self) -> PyResult<bool> {
        Ok(self.create_model.if_not_exists)
    }

    #[pyo3(name = "getOrReplace")]
    pub fn get_or_replace(&self) -> PyResult<bool> {
        Ok(self.create_model.or_replace)
    }

    #[pyo3(name = "getSQLWithOptions")]
    fn sql_with_options(&self) -> PyResult<Vec<(String, PySqlArg)>> {
        Ok(self.create_model.with_options.clone())
    }
}

impl TryFrom<LogicalPlan> for PyCreateModel {
    type Error = PyErr;

    fn try_from(logical_plan: LogicalPlan) -> Result<Self, Self::Error> {
        match logical_plan {
            LogicalPlan::Extension(extension) => {
                if let Some(ext) = extension
                    .node
                    .as_any()
                    .downcast_ref::<CreateModelPlanNode>()
                {
                    Ok(PyCreateModel {
                        create_model: ext.clone(),
                    })
                } else {
                    Err(py_type_err("unexpected plan"))
                }
            }
            _ => Err(py_type_err("unexpected plan")),
        }
    }
}<|MERGE_RESOLUTION|>--- conflicted
+++ resolved
@@ -8,10 +8,7 @@
 use datafusion_python::{
     datafusion_common::DFSchemaRef,
     datafusion_expr::{logical_plan::UserDefinedLogicalNode, Expr, LogicalPlan},
-<<<<<<< HEAD
     sql::logical::PyLogicalPlan,
-=======
->>>>>>> e8e037e5
 };
 use fmt::Debug;
 use pyo3::prelude::*;
@@ -81,17 +78,6 @@
     }
 
     fn name(&self) -> &str {
-<<<<<<< HEAD
-        "CreateModelPlanNode"
-    }
-
-    fn dyn_hash(&self, state: &mut dyn std::hash::Hasher) {
-        todo!()
-    }
-
-    fn dyn_eq(&self, other: &dyn UserDefinedLogicalNode) -> bool {
-        todo!()
-=======
         "CreateModel"
     }
 
@@ -105,7 +91,6 @@
             Some(o) => self == o,
             None => false,
         }
->>>>>>> e8e037e5
     }
 }
 
