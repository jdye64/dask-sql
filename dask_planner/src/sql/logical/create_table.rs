--- conflicted
+++ resolved
@@ -8,10 +8,7 @@
 use datafusion_python::{
     datafusion_common::{DFSchema, DFSchemaRef},
     datafusion_expr::{logical_plan::UserDefinedLogicalNode, Expr, LogicalPlan},
-<<<<<<< HEAD
     sql::logical::PyLogicalPlan,
-=======
->>>>>>> e8e037e5
 };
 use fmt::Debug;
 use pyo3::prelude::*;
@@ -133,7 +130,7 @@
 
     #[staticmethod]
     fn from_plan(plan: PyLogicalPlan) -> PyResult<PyCreateTable> {
-        let tmp = &*(plan.plan()).clone();
+        let tmp = &*(plan.plan());
         PyCreateTable::try_from(tmp.clone())
     }
 }
