--- conflicted
+++ resolved
@@ -24,12 +24,10 @@
 };
 use log::trace;
 
-<<<<<<< HEAD
-mod utils;
-=======
 mod filter_columns_post_join;
 use filter_columns_post_join::FilterColumnsPostJoin;
->>>>>>> 5e254fb8
+
+mod utils;
 
 /// Houses the optimization logic for Dask-SQL. This optimization controls the optimizations
 /// and their ordering in regards to their impact on the underlying `LogicalPlan` instance
