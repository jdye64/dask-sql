use std::sync::Arc;

use datafusion_common::DataFusionError;
use datafusion_expr::LogicalPlan;
use datafusion_optimizer::{
    common_subexpr_eliminate::CommonSubexprEliminate,
    decorrelate_where_exists::DecorrelateWhereExists,
    decorrelate_where_in::DecorrelateWhereIn,
    eliminate_cross_join::EliminateCrossJoin,
    eliminate_limit::EliminateLimit,
    eliminate_outer_join::EliminateOuterJoin,
    filter_null_join_keys::FilterNullJoinKeys,
    // inline_table_scan::InlineTableScan,
    optimizer::{Optimizer, OptimizerRule},
    push_down_filter::PushDownFilter,
    push_down_limit::PushDownLimit,
    push_down_projection::PushDownProjection,
    rewrite_disjunctive_predicate::RewriteDisjunctivePredicate,
    scalar_subquery_to_join::ScalarSubqueryToJoin,
    simplify_expressions::SimplifyExpressions,
    type_coercion::TypeCoercion,
    unwrap_cast_in_comparison::UnwrapCastInComparison,
    OptimizerContext,
};
<<<<<<< HEAD
// use log::{debug, info, trace};
=======
use log::{debug, trace};
>>>>>>> 883cc3cf

// mod filter_columns_post_join;

/// Houses the optimization logic for Dask-SQL. This optimization controls the optimizations
/// and their ordering in regards to their impact on the underlying `LogicalPlan` instance
pub struct DaskSqlOptimizer {
    optimizer: Optimizer,
}

impl DaskSqlOptimizer {
    /// Creates a new instance of the DaskSqlOptimizer with all the DataFusion desired
    /// optimizers as well as any custom `OptimizerRule` trait impls that might be desired.
    pub fn new() -> Self {
<<<<<<< HEAD
        println!("Creating new instance of DaskSqlOptimizer");
=======
        debug!("Creating new instance of DaskSqlOptimizer");
>>>>>>> 883cc3cf
        let rules: Vec<Arc<dyn OptimizerRule + Sync + Send>> = vec![
            // Arc::new(InlineTableScan::new()),
            Arc::new(TypeCoercion::new()),
            Arc::new(SimplifyExpressions::new()),
            Arc::new(UnwrapCastInComparison::new()),
            Arc::new(DecorrelateWhereExists::new()),
            Arc::new(DecorrelateWhereIn::new()),
            Arc::new(ScalarSubqueryToJoin::new()),
            // simplify expressions does not simplify expressions in subqueries, so we
            // run it again after running the optimizations that potentially converted
            // subqueries to joins
            Arc::new(SimplifyExpressions::new()),
            // TODO: need to handle EmptyRelation for GPU cases
            // Arc::new(EliminateFilter::new()),
            Arc::new(EliminateCrossJoin::new()),
            Arc::new(CommonSubexprEliminate::new()),
            Arc::new(EliminateLimit::new()),
            Arc::new(RewriteDisjunctivePredicate::new()),
            Arc::new(FilterNullJoinKeys::default()),
            Arc::new(EliminateOuterJoin::new()),
            Arc::new(PushDownFilter::new()),
            Arc::new(PushDownLimit::new()),
            // Dask-SQL specific optimizations
            // Arc::new(FilterColumnsPostJoin::new()),
            // The previous optimizations added expressions and projections,
            // that might benefit from the following rules
            Arc::new(SimplifyExpressions::new()),
            Arc::new(UnwrapCastInComparison::new()),
            Arc::new(CommonSubexprEliminate::new()),
            Arc::new(PushDownProjection::new()),
        ];

        Self {
            optimizer: Optimizer::with_rules(rules),
        }
    }

    /// Iterates through the configured `OptimizerRule`(s) to transform the input `LogicalPlan`
    /// to its final optimized form
    pub(crate) fn optimize(&self, plan: LogicalPlan) -> Result<LogicalPlan, DataFusionError> {
        println!("Creating OptimizerContext");
        let config = OptimizerContext::new();
        println!("Invoking Optimize");
        let result = self.optimizer.optimize(&plan, &config, Self::observe);
        println!("After invoking optimizer");
        result
    }

    fn observe(optimized_plan: &LogicalPlan, optimization: &dyn OptimizerRule) {
        println!(
            "== AFTER APPLYING RULE {} ==\n{}\n",
            optimization.name(),
            optimized_plan.display_indent()
        );
    }
}

#[cfg(test)]
mod tests {
    use std::{any::Any, collections::HashMap, sync::Arc};

    use datafusion::arrow::datatypes::{DataType, Field, Schema, SchemaRef};
    use datafusion_common::{config::ConfigOptions, DataFusionError, Result};
    use datafusion_expr::{AggregateUDF, LogicalPlan, ScalarUDF, TableSource};
    use datafusion_sql::{
        planner::{ContextProvider, SqlToRel},
        sqlparser::{ast::Statement, parser::Parser},
        TableReference,
    };

    use crate::{dialect::DaskDialect, sql::optimizer::DaskSqlOptimizer};

    #[test]
    fn subquery_filter_with_cast() -> Result<()> {
        // regression test for https://github.com/apache/arrow-datafusion/issues/3760
        let sql = "SELECT col_int32 FROM test \
    WHERE col_int32 > (\
      SELECT AVG(col_int32) FROM test \
      WHERE col_utf8 BETWEEN '2002-05-08' \
        AND (cast('2002-05-08' as date) + interval '5 days')\
    )";
        let plan = test_sql(sql)?;
        let expected = r#"Projection: test.col_int32
  Filter: CAST(test.col_int32 AS Float64) > __scalar_sq_1.__value
    CrossJoin:
      TableScan: test projection=[col_int32]
      SubqueryAlias: __scalar_sq_1
        Projection: AVG(test.col_int32) AS __value
          Aggregate: groupBy=[[]], aggr=[[AVG(test.col_int32)]]
            Filter: test.col_utf8 >= Utf8("2002-05-08") AND test.col_utf8 <= Utf8("2002-05-13")
              TableScan: test projection=[col_int32, col_utf8]"#;
        assert_eq!(expected, format!("{:?}", plan));
        Ok(())
    }

    fn test_sql(sql: &str) -> Result<LogicalPlan> {
        // parse the SQL
        let dialect = DaskDialect {};
        let ast: Vec<Statement> = Parser::parse_sql(&dialect, sql).unwrap();
        let statement = &ast[0];

        // create a logical query plan
        let schema_provider = MySchemaProvider::new();
        let sql_to_rel = SqlToRel::new(&schema_provider);
        let plan = sql_to_rel.sql_statement_to_plan(statement.clone()).unwrap();

        // optimize the logical plan
        let optimizer = DaskSqlOptimizer::new();
        optimizer.optimize(plan)
    }

    struct MySchemaProvider {
        options: ConfigOptions,
    }

    impl MySchemaProvider {
        fn new() -> Self {
            Self {
                options: ConfigOptions::default(),
            }
        }
    }

    impl ContextProvider for MySchemaProvider {
        fn options(&self) -> &ConfigOptions {
            &self.options
        }

        fn get_table_provider(
            &self,
            name: TableReference,
        ) -> datafusion_common::Result<Arc<dyn TableSource>> {
            let table_name = name.table();
            if table_name.starts_with("test") {
                let schema = Schema::new_with_metadata(
                    vec![
                        Field::new("col_int32", DataType::Int32, true),
                        Field::new("col_uint32", DataType::UInt32, true),
                        Field::new("col_utf8", DataType::Utf8, true),
                        Field::new("col_date32", DataType::Date32, true),
                        Field::new("col_date64", DataType::Date64, true),
                    ],
                    HashMap::new(),
                );

                Ok(Arc::new(MyTableSource {
                    schema: Arc::new(schema),
                }))
            } else {
                Err(DataFusionError::Plan("table does not exist".to_string()))
            }
        }

        fn get_function_meta(&self, _name: &str) -> Option<Arc<ScalarUDF>> {
            None
        }

        fn get_aggregate_meta(&self, _name: &str) -> Option<Arc<AggregateUDF>> {
            None
        }

        fn get_variable_type(&self, _variable_names: &[String]) -> Option<DataType> {
            None
        }
    }

    struct MyTableSource {
        schema: SchemaRef,
    }

    impl TableSource for MyTableSource {
        fn as_any(&self) -> &dyn Any {
            self
        }

        fn schema(&self) -> SchemaRef {
            self.schema.clone()
        }
    }
}<|MERGE_RESOLUTION|>--- conflicted
+++ resolved
@@ -22,11 +22,7 @@
     unwrap_cast_in_comparison::UnwrapCastInComparison,
     OptimizerContext,
 };
-<<<<<<< HEAD
-// use log::{debug, info, trace};
-=======
-use log::{debug, trace};
->>>>>>> 883cc3cf
+use log::debug;
 
 // mod filter_columns_post_join;
 
@@ -40,11 +36,7 @@
     /// Creates a new instance of the DaskSqlOptimizer with all the DataFusion desired
     /// optimizers as well as any custom `OptimizerRule` trait impls that might be desired.
     pub fn new() -> Self {
-<<<<<<< HEAD
-        println!("Creating new instance of DaskSqlOptimizer");
-=======
         debug!("Creating new instance of DaskSqlOptimizer");
->>>>>>> 883cc3cf
         let rules: Vec<Arc<dyn OptimizerRule + Sync + Send>> = vec![
             // Arc::new(InlineTableScan::new()),
             Arc::new(TypeCoercion::new()),
