--- conflicted
+++ resolved
@@ -27,14 +27,8 @@
 };
 use log::trace;
 
-<<<<<<< HEAD
-mod eliminate_agg_distinct;
-use eliminate_agg_distinct::EliminateAggDistinct;
-
 mod utils;
 
-=======
->>>>>>> 5a3ee4cf
 /// Houses the optimization logic for Dask-SQL. This optimization controls the optimizations
 /// and their ordering in regards to their impact on the underlying `LogicalPlan` instance
 pub struct DaskSqlOptimizer {
