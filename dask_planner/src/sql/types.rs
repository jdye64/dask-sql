--- conflicted
+++ resolved
@@ -56,19 +56,12 @@
             SqlType::TIMESTAMP_WITH_LOCAL_TIME_ZONE => {
                 let (unit, tz) = match py_kwargs {
                     Some(dict) => {
-<<<<<<< HEAD
-                        let tz = match dict.get_item("tz") {
-                            Some(e) => {
-                                let res: &str = e.extract().unwrap();
-                                Some(res.into())
-=======
                         let tz: Option<Arc<str>> = match dict.get_item("tz") {
                             Some(e) => {
                                 let res: PyResult<String> = e.extract();
                                 Some(Arc::from(<std::string::String as AsRef<str>>::as_ref(
                                     &res.unwrap(),
                                 )))
->>>>>>> 8997f7f7
                             }
                             None => None,
                         };
@@ -96,19 +89,12 @@
             SqlType::TIMESTAMP => {
                 let (unit, tz) = match py_kwargs {
                     Some(dict) => {
-<<<<<<< HEAD
-                        let tz = match dict.get_item("tz") {
-                            Some(e) => {
-                                let res: &str = e.extract().unwrap();
-                                Some(res.into())
-=======
                         let tz: Option<Arc<str>> = match dict.get_item("tz") {
                             Some(e) => {
                                 let res: PyResult<String> = e.extract();
                                 Some(Arc::from(<std::string::String as AsRef<str>>::as_ref(
                                     &res.unwrap(),
                                 )))
->>>>>>> 8997f7f7
                             }
                             None => None,
                         };
