--- conflicted
+++ resolved
@@ -428,16 +428,11 @@
     }
 
     /// Report unexpected token
-<<<<<<< HEAD
     fn expected<T>(&self, expected: &str, found: TokenWithLocation) -> Result<T, ParserError> {
         parser_err!(format!(
             "Expected {}, found: {} at line {} column {}",
             expected, found.token, found.location.line, found.location.column
         ))
-=======
-    fn expected<T>(&self, expected: &str, found: Token) -> Result<T, ParserError> {
-        parser_err!(format!("Expected {expected}, found: {found}"))
->>>>>>> a3e242d9
     }
 
     /// Parse a new expression
