--- conflicted
+++ resolved
@@ -16,10 +16,7 @@
         LogicalPlan,
         Operator,
     },
-<<<<<<< HEAD
     sql::logical::PyLogicalPlan,
-=======
->>>>>>> e8e037e5
 };
 use pyo3::prelude::*;
 
