--- conflicted
+++ resolved
@@ -34,10 +34,7 @@
         ResolvedTableReference,
         TableReference,
     },
-<<<<<<< HEAD
     sql::logical::PyLogicalPlan,
-=======
->>>>>>> e8e037e5
 };
 use pyo3::prelude::*;
 
@@ -143,14 +140,9 @@
                             .unwrap()
                             .tables
                             .get(reference.table.as_ref())
-<<<<<<< HEAD
-                            .unwrap()
-                            .statistics;
-=======
                             .unwrap();
                         let statistics = &table_ref.statistics;
                         let filepath = &table_ref.filepath;
->>>>>>> e8e037e5
                         if statistics.get_row_count() == 0.0 {
                             Ok(Arc::new(table::DaskTableSource::new(
                                 Arc::new(e),
