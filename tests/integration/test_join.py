--- conflicted
+++ resolved
@@ -1,17 +1,13 @@
 # import dask.dataframe as dd
 import numpy as np
 import pandas as pd
-<<<<<<< HEAD
+
+# from dask_sql import Context
+from tests.utils import assert_eq
 
 # from dask.dataframe.utils import assert_eq
-from pandas.testing import assert_frame_equal
-
-# from dask_sql import Context
-=======
-
-from dask_sql import Context
-from tests.utils import assert_eq
->>>>>>> 95b0dd04
+# from pandas.testing import assert_frame_equal
+
 
 # def test_join(c):
 #     df = c.sql(
@@ -19,7 +15,6 @@
 #     )
 #     df = df.compute()
 
-<<<<<<< HEAD
 #     expected_df = pd.DataFrame(
 #         {"user_id": [1, 1, 2, 2], "b": [3, 3, 1, 3], "c": [1, 2, 3, 3]}
 #     )
@@ -27,22 +22,6 @@
 #         df.sort_values(["user_id", "b", "c"]).reset_index(drop=True), expected_df,
 #     )
 
-=======
-def test_join(c):
-    return_df = c.sql(
-        """
-    SELECT lhs.user_id, lhs.b, rhs.c
-    FROM user_table_1 AS lhs
-    JOIN user_table_2 AS rhs
-    ON lhs.user_id = rhs.user_id
-    """
-    )
-    expected_df = pd.DataFrame(
-        {"user_id": [1, 1, 2, 2], "b": [3, 3, 1, 3], "c": [1, 2, 3, 3]}
-    )
-
-    assert_eq(return_df, expected_df, check_index=False)
->>>>>>> 95b0dd04
 
 # def test_join_inner(c):
 #     df = c.sql(
@@ -50,29 +29,12 @@
 #     )
 #     df = df.compute()
 
-<<<<<<< HEAD
 #     expected_df = pd.DataFrame(
 #         {"user_id": [1, 1, 2, 2], "b": [3, 3, 1, 3], "c": [1, 2, 3, 3]}
 #     )
 #     assert_frame_equal(
 #         df.sort_values(["user_id", "b", "c"]).reset_index(drop=True), expected_df,
 #     )
-=======
-def test_join_inner(c):
-    return_df = c.sql(
-        """
-    SELECT lhs.user_id, lhs.b, rhs.c
-    FROM user_table_1 AS lhs
-    INNER JOIN user_table_2 AS rhs
-    ON lhs.user_id = rhs.user_id
-    """
-    )
-    expected_df = pd.DataFrame(
-        {"user_id": [1, 1, 2, 2], "b": [3, 3, 1, 3], "c": [1, 2, 3, 3]}
-    )
-
-    assert_eq(return_df, expected_df, check_index=False)
->>>>>>> 95b0dd04
 
 
 def test_join_outer(c):
@@ -93,243 +55,9 @@
             "c": [1, 2, 3, 3, np.NaN, 4],
         }
     )
-<<<<<<< HEAD
-
-    assert_frame_equal(
-        df.sort_values(["user_id", "b", "c"]).reset_index(drop=True), expected_df
-    )
-
-=======
 
     assert_eq(return_df, expected_df, check_index=False)
 
-
-def test_join_left(c):
-    return_df = c.sql(
-        """
-    SELECT lhs.user_id, lhs.b, rhs.c
-    FROM user_table_1 AS lhs
-    LEFT JOIN user_table_2 AS rhs
-    ON lhs.user_id = rhs.user_id
-    """
-    )
-    expected_df = pd.DataFrame(
-        {
-            # That is strange. Unfortunately, it seems dask fills in the
-            # missing rows with NaN, not with NA...
-            "user_id": [1, 1, 2, 2, 3],
-            "b": [3, 3, 1, 3, 3],
-            "c": [1, 2, 3, 3, np.NaN],
-        }
-    )
-
-    assert_eq(return_df, expected_df, check_index=False)
-
-
-def test_join_right(c):
-    return_df = c.sql(
-        """
-    SELECT lhs.user_id, lhs.b, rhs.c
-    FROM user_table_1 AS lhs
-    RIGHT JOIN user_table_2 AS rhs
-    ON lhs.user_id = rhs.user_id
-    """
-    )
-    expected_df = pd.DataFrame(
-        {
-            # That is strange. Unfortunately, it seems dask fills in the
-            # missing rows with NaN, not with NA...
-            "user_id": [1, 1, 2, 2, np.NaN],
-            "b": [3, 3, 1, 3, np.NaN],
-            "c": [1, 2, 3, 3, 4],
-        }
-    )
-
-    assert_eq(return_df, expected_df, check_index=False)
-
-
-def test_join_complex(c):
-    return_df = c.sql(
-        """
-    SELECT lhs.a, rhs.b
-    FROM df_simple AS lhs
-    JOIN df_simple AS rhs
-    ON lhs.a < rhs.b
-    """
-    )
-    expected_df = pd.DataFrame(
-        {"a": [1, 1, 1, 2, 2, 3], "b": [1.1, 2.2, 3.3, 2.2, 3.3, 3.3]}
-    )
-
-    assert_eq(return_df, expected_df, check_index=False)
-
-    return_df = c.sql(
-        """
-    SELECT lhs.a, lhs.b, rhs.a, rhs.b
-    FROM df_simple AS lhs
-    JOIN df_simple AS rhs
-    ON lhs.a < rhs.b AND lhs.b < rhs.a
-    """
-    )
-    expected_df = pd.DataFrame(
-        {
-            "a": [1, 1, 2],
-            "b": [1.1, 1.1, 2.2],
-            "a0": [2, 3, 3],
-            "b0": [2.2, 3.3, 3.3],
-        }
-    )
-
-    assert_eq(return_df, expected_df, check_index=False)
-
-    return_df = c.sql(
-        """
-    SELECT lhs.user_id, lhs.b, rhs.user_id, rhs.c
-    FROM user_table_1 AS lhs
-    JOIN user_table_2 AS rhs
-    ON rhs.user_id = lhs.user_id AND rhs.c - lhs.b >= 0
-    """
-    )
-    expected_df = pd.DataFrame(
-        {"user_id": [2, 2], "b": [1, 3], "user_id0": [2, 2], "c": [3, 3]}
-    )
-
-    assert_eq(return_df, expected_df, check_index=False)
-
-
-def test_join_literal(c):
-    return_df = c.sql(
-        """
-    SELECT lhs.user_id, lhs.b, rhs.user_id, rhs.c
-    FROM user_table_1 AS lhs
-    JOIN user_table_2 AS rhs
-    ON True
-    """
-    )
-    expected_df = pd.DataFrame(
-        {
-            "user_id": [2, 2, 2, 2, 1, 1, 1, 1, 2, 2, 2, 2, 3, 3, 3, 3],
-            "b": [1, 1, 1, 1, 3, 3, 3, 3, 3, 3, 3, 3, 3, 3, 3, 3],
-            "user_id0": [1, 1, 2, 4, 1, 1, 2, 4, 1, 1, 2, 4, 1, 1, 2, 4],
-            "c": [1, 2, 3, 4, 1, 2, 3, 4, 1, 2, 3, 4, 1, 2, 3, 4],
-        }
-    )
-
-    assert_eq(return_df, expected_df, check_index=False)
-
-    return_df = c.sql(
-        """
-    SELECT lhs.user_id, lhs.b, rhs.user_id, rhs.c
-    FROM user_table_1 AS lhs
-    JOIN user_table_2 AS rhs
-    ON False
-    """
-    )
-    expected_df = pd.DataFrame({"user_id": [], "b": [], "user_id0": [], "c": []})
-
-    assert_eq(return_df, expected_df, check_dtype=False, check_index=False)
-
-
-def test_conditional_join(c):
-    df1 = pd.DataFrame({"a": [1, 2, 2, 5, 6], "b": ["w", "x", "y", None, "z"]})
-    df2 = pd.DataFrame({"c": [None, 3, 2, 5], "d": ["h", "i", "j", "k"]})
-
-    expected_df = pd.merge(df1, df2, how="inner", left_on=["a"], right_on=["c"])
-    expected_df = expected_df[~pd.isnull(expected_df.b)]
-
-    c.create_table("df1", df1)
-    c.create_table("df2", df2)
-
-    actual_df = c.sql(
-        """
-    SELECT * FROM df1
-    INNER JOIN df2 ON
-    (
-        a = c
-        AND b IS NOT NULL
-    )
-    """
-    )
-
-    assert_eq(actual_df, expected_df, check_index=False, check_dtype=False)
-
-
-def test_join_on_unary_cond_only(c):
-    df1 = pd.DataFrame({"a": [1, 2, 2, 5, 6], "b": ["w", "x", "y", None, "z"]})
-    df2 = pd.DataFrame({"c": [None, 3, 2, 5], "d": ["h", "i", "j", "k"]})
-
-    c.create_table("df1", df1)
-    c.create_table("df2", df2)
-
-    df1 = df1.assign(common=1)
-    df2 = df2.assign(common=1)
-
-    expected_df = df1.merge(df2, on="common").drop(columns="common")
-    expected_df = expected_df[~pd.isnull(expected_df.b)]
-
-    actual_df = c.sql("SELECT * FROM df1 INNER JOIN df2 ON b IS NOT NULL")
-
-    assert_eq(actual_df, expected_df, check_index=False, check_dtype=False)
-
-
-def test_join_case_projection_subquery():
-    c = Context()
-
-    # Tables for query
-    demo = pd.DataFrame({"demo_sku": [], "hd_dep_count": []})
-    site_page = pd.DataFrame({"site_page_sk": [], "site_char_count": []})
-    sales = pd.DataFrame(
-        {"sales_hdemo_sk": [], "sales_page_sk": [], "sold_time_sk": []}
-    )
-    t_dim = pd.DataFrame({"t_time_sk": [], "t_hour": []})
-
-    c.create_table("demos", demo, persist=False)
-    c.create_table("site_page", site_page, persist=False)
-    c.create_table("sales", sales, persist=False)
-    c.create_table("t_dim", t_dim, persist=False)
-
-    c.sql(
-        """
-    SELECT CASE WHEN pmc > 0.0 THEN CAST (amc AS DOUBLE) / CAST (pmc AS DOUBLE) ELSE -1.0 END AS am_pm_ratio
-    FROM
-    (
-        SELECT SUM(amc1) AS amc, SUM(pmc1) AS pmc
-        FROM
-        (
-            SELECT
-                CASE WHEN t_hour BETWEEN 7 AND 8 THEN COUNT(1) ELSE 0 END AS amc1,
-                CASE WHEN t_hour BETWEEN 19 AND 20 THEN COUNT(1) ELSE 0 END AS pmc1
-            FROM sales ws
-            JOIN demos hd ON (hd.demo_sku = ws.sales_hdemo_sk and hd.hd_dep_count = 5)
-            JOIN site_page sp ON (sp.site_page_sk = ws.sales_page_sk and sp.site_char_count BETWEEN 5000 AND 6000)
-            JOIN t_dim td ON (td.t_time_sk = ws.sold_time_sk and td.t_hour IN (7,8,19,20))
-            GROUP BY t_hour
-        ) cnt_am_pm
-    ) sum_am_pm
-    """
-    ).compute()
-
-
-def test_conditional_join_with_limit(c):
-    df = pd.DataFrame({"a": [1, 2, 3, 4], "b": [5, 6, 7, 8]})
-    ddf = dd.from_pandas(df, 5)
-
-    c.create_table("many_partitions", ddf)
-
-    df = df.assign(common=1)
-    expected_df = df.merge(df, on="common", suffixes=("", "0")).drop(columns="common")
-    expected_df = expected_df[expected_df["a"] >= 2][:4]
-
-    actual_df = c.sql(
-        """
-    SELECT * FROM
-        many_partitions as df1, many_partitions as df2
-    WHERE
-        df1."a" >= 2
-    LIMIT 4
-    """
-    )
->>>>>>> 95b0dd04
 
 # def test_join_left(c):
 #     df = c.sql(
