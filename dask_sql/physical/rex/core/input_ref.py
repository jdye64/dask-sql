--- conflicted
+++ resolved
@@ -7,11 +7,7 @@
 
 if TYPE_CHECKING:
     import dask_sql
-<<<<<<< HEAD
-    from dask_planner.rust import DaskLogicalPlan, Expression
-=======
     from dask_sql._datafusion_lib import Expression, LogicalPlan
->>>>>>> 405470f1
 
 
 class RexInputRefPlugin(BaseRexPlugin):
