import logging
import operator
from functools import reduce
from typing import TYPE_CHECKING

<<<<<<< HEAD
from dask_planner.rust import plan_to_table, row_type
=======
from dask.utils_test import hlg_layer

>>>>>>> 8997f7f7
from dask_sql.datacontainer import DataContainer
from dask_sql.physical.rel.base import BaseRelPlugin
from dask_sql.physical.rel.logical.filter import filter_or_scalar
from dask_sql.physical.rex import RexConverter

if TYPE_CHECKING:
    import dask_sql
    from dask_planner.rust import LogicalPlan

logger = logging.getLogger(__name__)


class DaskTableScanPlugin(BaseRelPlugin):
    """
    A DaskTableScan is the main ingredient: it will get the data
    from the database. It is always used, when the SQL looks like

        SELECT .... FROM table ....

    We need to get the dask dataframe from the registered
    tables and return the requested columns from it.
    """

    class_name = "TableScan"

    def convert(
        self,
        rel: "LogicalPlan",
        context: "dask_sql.Context",
    ) -> DataContainer:
        # There should not be any input. This is the first step.
        self.assert_inputs(rel, 0)

        # Rust table_scan instance handle
        table_scan = rel.to_variant()

        # The table(s) we need to return
        dask_table = plan_to_table(rel)
        schema_name, table_name = [n.lower() for n in context.fqn(dask_table)]

        dc = context.schema[schema_name].tables[table_name]

        # Apply filter before projections since filter columns may not be in projections
        dc = self._apply_filters(table_scan, rel, dc, context)
        dc = self._apply_projections(table_scan, dask_table, dc)

        cc = dc.column_container
        cc = self.fix_column_to_row_type(cc, row_type(rel))
        dc = DataContainer(dc.df, cc)
        dc = self.fix_dtype_to_row_type(dc, row_type(rel))
        return dc

    def _apply_projections(self, table_scan, dask_table, dc):
        # If the 'TableScan' instance contains projected columns only retrieve those columns
        # otherwise get all projected columns from the 'Projection' instance, which is contained
        # in the 'RelDataType' instance, aka 'row_type'
        df = dc.df
        cc = dc.column_container
        if len(table_scan.projection()) > 0:
            project_names = [name[1] for name in table_scan.projection()]
            field_specifications = list(
                map(cc.get_backend_by_frontend_name, project_names)
            )  # Assumes these are column projections only and field names match table column names

            df = df[field_specifications]
        else:
            field_specifications = [
                str(f) for f in dask_table.getRowType().getFieldNames()
            ]
        cc = cc.limit_to(field_specifications)
        return DataContainer(df, cc)

    def _apply_filters(self, table_scan, rel, dc, context):
        df = dc.df
        cc = dc.column_container
<<<<<<< HEAD
        filters = table_scan.filters()
        # All partial filters here are applied in conjunction (&)
        if filters:
=======
        all_filters = table_scan.getFilters()
        conjunctive_dnf_filters = table_scan.getDNFFilters().filtered_exprs
        non_dnf_filters = table_scan.getDNFFilters().io_unfilterable_exprs

        if conjunctive_dnf_filters:
            # Extract the PyExprs from the conjunctive DNF filters
            filter_exprs = [f[0] for f in conjunctive_dnf_filters]
            if non_dnf_filters:
                filter_exprs.extend(non_dnf_filters)

            df_condition = reduce(
                operator.and_,
                [
                    RexConverter.convert(rel, rex, dc, context=context)
                    for rex in filter_exprs
                ],
            )
            df = filter_or_scalar(
                df, df_condition, add_filters=[f[1] for f in conjunctive_dnf_filters]
            )
        elif all_filters:
>>>>>>> 8997f7f7
            df_condition = reduce(
                operator.and_,
                [
                    RexConverter.convert(rel, rex, dc, context=context)
                    for rex in all_filters
                ],
            )
            df = filter_or_scalar(df, df_condition)
        try:
            logger.debug(hlg_layer(df.dask, "read-parquet").creation_info)
        except KeyError:
            pass

        return DataContainer(df, cc)<|MERGE_RESOLUTION|>--- conflicted
+++ resolved
@@ -3,12 +3,9 @@
 from functools import reduce
 from typing import TYPE_CHECKING
 
-<<<<<<< HEAD
-from dask_planner.rust import plan_to_table, row_type
-=======
 from dask.utils_test import hlg_layer
 
->>>>>>> 8997f7f7
+from dask_planner.rust import plan_to_table, row_type
 from dask_sql.datacontainer import DataContainer
 from dask_sql.physical.rel.base import BaseRelPlugin
 from dask_sql.physical.rel.logical.filter import filter_or_scalar
@@ -84,12 +81,9 @@
     def _apply_filters(self, table_scan, rel, dc, context):
         df = dc.df
         cc = dc.column_container
-<<<<<<< HEAD
-        filters = table_scan.filters()
+
         # All partial filters here are applied in conjunction (&)
-        if filters:
-=======
-        all_filters = table_scan.getFilters()
+        all_filters = table_scan.filters()
         conjunctive_dnf_filters = table_scan.getDNFFilters().filtered_exprs
         non_dnf_filters = table_scan.getDNFFilters().io_unfilterable_exprs
 
@@ -110,7 +104,6 @@
                 df, df_condition, add_filters=[f[1] for f in conjunctive_dnf_filters]
             )
         elif all_filters:
->>>>>>> 8997f7f7
             df_condition = reduce(
                 operator.and_,
                 [
