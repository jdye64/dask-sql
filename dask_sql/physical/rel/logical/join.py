--- conflicted
+++ resolved
@@ -188,15 +188,11 @@
         cc = ColumnContainer(df.columns).limit_to(correct_column_order)
 
         # and to rename them like the rel specifies
-<<<<<<< HEAD
         rt = row_type(rel)
         field_specifications = [str(f) for f in rt.getFieldNames()]
-=======
-        row_type = rel.getRowType()
-        field_specifications = [str(f) for f in row_type.getFieldNames()]
+
         if join_type in ("leftsemi", "leftanti"):
             field_specifications = field_specifications[: len(cc.columns)]
->>>>>>> 8997f7f7
 
         cc = cc.rename(
             {
@@ -204,11 +200,7 @@
                 for from_col, to_col in zip(cc.columns, field_specifications)
             }
         )
-<<<<<<< HEAD
-        cc = self.fix_column_to_row_type(cc, rt)
-=======
-        cc = self.fix_column_to_row_type(cc, row_type, join_type)
->>>>>>> 8997f7f7
+        cc = self.fix_column_to_row_type(cc, rt, join_type)
         dc = DataContainer(df, cc)
 
         # 7. Last but not least we apply any filters by and-chaining together the filters
@@ -225,11 +217,7 @@
             df = filter_or_scalar(df, filter_condition)
             dc = DataContainer(df, cc)
 
-<<<<<<< HEAD
-        dc = self.fix_dtype_to_row_type(dc, row_type(rel))
-=======
-        dc = self.fix_dtype_to_row_type(dc, rel.getRowType(), join_type)
->>>>>>> 8997f7f7
+        dc = self.fix_dtype_to_row_type(dc, row_type(rel), join_type)
         # # Rename underlying DataFrame column names back to their original values before returning
         # df = dc.assign()
         # dc = DataContainer(df, ColumnContainer(cc.columns))
