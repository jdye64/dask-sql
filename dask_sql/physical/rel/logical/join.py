import logging
import operator

# import warnings
from functools import reduce
from typing import TYPE_CHECKING, List

import dask.dataframe as dd

from dask_planner.rust import LogicalPlan
from dask_sql.datacontainer import ColumnContainer, DataContainer
from dask_sql.physical.rel.base import BaseRelPlugin

# from dask.base import tokenize
# from dask.highlevelgraph import HighLevelGraph

# from dask_sql.physical.rel.logical.filter import filter_or_scalar
# from dask_sql.physical.rex import RexConverter

if TYPE_CHECKING:
    import dask_sql

logger = logging.getLogger(__name__)


class DaskJoinPlugin(BaseRelPlugin):
    """
    A DaskJoin is used when (surprise) joining two tables.
    SQL allows for quite complicated joins with difficult conditions.
    dask/pandas only knows about equijoins on a specific column.

    We use a trick, which is also used in e.g. blazingSQL:
    we split the join condition into two parts:
    * everything which is an equijoin
    * the rest
    The first part is then used for the dask merging,
    whereas the second part is just applied as a filter afterwards.
    This will make joining more time-consuming that is needs to be
    but so far, it is the only solution...
    """

    class_name = "Join"

    JOIN_TYPE_MAPPING = {
        "INNER": "inner",
        "LEFT": "left",
        "RIGHT": "right",
        "FULL": "outer",
    }

    def convert(
        self, rel: LogicalPlan, context: "dask_sql.Context"
    ) -> DataContainer:
        # Joining is a bit more complicated, so lets do it in steps:

        join = rel.join()

        # 1. We now have two inputs (from left and right), so we fetch them both
        dc_lhs, dc_rhs = self.assert_inputs(rel, 2, context)
        # cc_lhs = dc_lhs.column_container
        # cc_rhs = dc_rhs.column_container

        print(f"\nlhs DataFrame:\n{dc_lhs.df.compute().head()}")
        print(f"\n\nrhs DataFrame:\n{dc_rhs.df.compute().head()}")

        # # 2. dask's merge will do some smart things with columns, which have the same name
        # # on lhs an rhs (which also includes reordering).
        # # However, that will confuse our column numbering in SQL.
        # # So we make our life easier by converting the column names into unique names
        # # We will convert back in the end
        # cc_lhs_renamed = cc_lhs.make_unique("lhs")
        # cc_rhs_renamed = cc_rhs.make_unique("rhs")

        # dc_lhs_renamed = DataContainer(dc_lhs.df, cc_lhs_renamed)
        # dc_rhs_renamed = DataContainer(dc_rhs.df, cc_rhs_renamed)

        # df_lhs_renamed = dc_lhs_renamed.assign()
        # df_rhs_renamed = dc_rhs_renamed.assign()

        join_type = join.getJoinType()
        join_type = self.JOIN_TYPE_MAPPING[str(join_type)]

        # 3. The join condition can have two forms, that we can understand
        # (a) a = b
        # (b) X AND Y AND a = b AND Z ... (can also be multiple a = b)
        # The first case is very simple and we do not need any additional filter
        # In the second case we do a merge on all the a = b,
        # and then apply a filter using the other expressions.
        # In all other cases, we need to do a full table cross join and filter afterwards.
        # As this is probably non-sense for large tables, but there is no other
        # known solution so far.
        # join_condition = rel.getCondition()
        # lhs_on, rhs_on, filter_condition = self._split_join_condition(join_condition)

        join_on = join.getJoinConditions()
        lhs_on, rhs_on = [], []
        for jo in join_on:
            lhs_on.append(jo[0].getName())
            rhs_on.append(jo[1].getName())

        print(f"lhs_on: {lhs_on}.{join_on[0][0].getName()} rhs_on: {rhs_on}.{join_on[0][1].getName()}")

        print(f"Joining with type {join_type} on columns {lhs_on}, {rhs_on}.")

        # lhs_on and rhs_on are the indices of the columns to merge on.
        # The given column indices are for the full, merged table which consists
        # of lhs and rhs put side-by-side (in this order)
        # We therefore need to normalize the rhs indices relative to the rhs table.
        # rhs_on = [index - len(df_lhs_renamed.columns) for index in rhs_on]

        # 4. dask can only merge on the same column names.
        # We therefore create new columns on purpose, which have a distinct name.
        assert len(lhs_on) == len(rhs_on)
<<<<<<< HEAD
        df = dd.merge(dc_lhs.df, dc_rhs.df, on=lhs_on, how=join_type)
        print(f"\n\nDataFrame after Join Size:{df.shape[0].compute()}")
        print(f"\nDataFrame after Join:\n{df.compute().head(6)}")
        # if lhs_on:
        #     # 5. Now we can finally merge on these columns
        #     # The resulting dataframe will contain all (renamed) columns from the lhs and rhs
        #     # plus the added columns
        #     df = self._join_on_columns(
        #         df_lhs_renamed, df_rhs_renamed, lhs_on, rhs_on, join_type,
        #     )
        # else:
        #     # 5. We are in the complex join case
        #     # where we have no column to merge on
        #     # This means we have no other chance than to merge
        #     # everything with everything...

        #     # TODO: we should implement a shortcut
        #     # for filter conditions that are always false

        #     def merge_single_partitions(lhs_partition, rhs_partition):
        #         # Do a cross join with the two partitions
        #         # TODO: it would be nice to apply the filter already here
        #         # problem: this would mean we need to ship the rex to the
        #         # workers (as this is executed on the workers),
        #         # which is definitely not possible (java dependency, JVM start...)
        #         lhs_partition = lhs_partition.assign(common=1)
        #         rhs_partition = rhs_partition.assign(common=1)

        #         return lhs_partition.merge(rhs_partition, on="common").drop(
        #             columns="common"
        #         )

        #     # Iterate nested over all partitions from lhs and rhs and merge them
        #     name = "cross-join-" + tokenize(df_lhs_renamed, df_rhs_renamed)
        #     dsk = {
        #         (name, i * df_rhs_renamed.npartitions + j): (
        #             merge_single_partitions,
        #             (df_lhs_renamed._name, i),
        #             (df_rhs_renamed._name, j),
        #         )
        #         for i in range(df_lhs_renamed.npartitions)
        #         for j in range(df_rhs_renamed.npartitions)
        #     }

        #     graph = HighLevelGraph.from_collections(
        #         name, dsk, dependencies=[df_lhs_renamed, df_rhs_renamed]
        #     )

        #     meta = dd.dispatch.concat(
        #         [df_lhs_renamed._meta_nonempty, df_rhs_renamed._meta_nonempty], axis=1
        #     )
        #     # TODO: Do we know the divisions in any way here?
        #     divisions = [None] * (len(dsk) + 1)
        #     df = dd.DataFrame(graph, name, meta=meta, divisions=divisions)

        #     warnings.warn(
        #         "Need to do a cross-join, which is typically very resource heavy",
        #         ResourceWarning,
        #     )

        # # 6. So the next step is to make sure
        # # we have the correct column order (and to remove the temporary join columns)
        # correct_column_order = list(df_lhs_renamed.columns) + list(
        #     df_rhs_renamed.columns
        # )
        # cc = ColumnContainer(df.columns).limit_to(correct_column_order)

        # # and to rename them like the rel specifies
        # row_type = rel.getRowType()
        # field_specifications = [str(f) for f in row_type.getFieldNames()]
        # cc = cc.rename(
        #     {
        #         from_col: to_col
        #         for from_col, to_col in zip(cc.columns, field_specifications)
        #     }
        # )
        # cc = self.fix_column_to_row_type(cc, row_type)
        # dc = DataContainer(df, cc)

        # # 7. Last but not least we apply any filters by and-chaining together the filters
        # if filter_condition:
        #     # This line is a bit of code duplication with RexCallPlugin - but I guess it is worth to keep it separate
        #     filter_condition = reduce(
        #         operator.and_,
        #         [
        #             RexConverter.convert(rex, dc, context=context)
        #             for rex in filter_condition
        #         ],
        #     )
        #     logger.debug(f"Additionally applying filter {filter_condition}")
        #     df = filter_or_scalar(df, filter_condition)
        #     dc = DataContainer(df, cc)

        # dc = self.fix_dtype_to_row_type(dc, rel.getRowType())
        # return dc
        return DataContainer(df, ColumnContainer(df.columns))
=======
        if lhs_on:
            # 5. Now we can finally merge on these columns
            # The resulting dataframe will contain all (renamed) columns from the lhs and rhs
            # plus the added columns
            df = self._join_on_columns(
                df_lhs_renamed,
                df_rhs_renamed,
                lhs_on,
                rhs_on,
                join_type,
            )
        else:
            # 5. We are in the complex join case
            # where we have no column to merge on
            # This means we have no other chance than to merge
            # everything with everything...

            # TODO: we should implement a shortcut
            # for filter conditions that are always false

            def merge_single_partitions(lhs_partition, rhs_partition):
                # Do a cross join with the two partitions
                # TODO: it would be nice to apply the filter already here
                # problem: this would mean we need to ship the rex to the
                # workers (as this is executed on the workers),
                # which is definitely not possible (java dependency, JVM start...)
                lhs_partition = lhs_partition.assign(common=1)
                rhs_partition = rhs_partition.assign(common=1)

                return lhs_partition.merge(rhs_partition, on="common").drop(
                    columns="common"
                )

            # Iterate nested over all partitions from lhs and rhs and merge them
            name = "cross-join-" + tokenize(df_lhs_renamed, df_rhs_renamed)
            dsk = {
                (name, i * df_rhs_renamed.npartitions + j): (
                    merge_single_partitions,
                    (df_lhs_renamed._name, i),
                    (df_rhs_renamed._name, j),
                )
                for i in range(df_lhs_renamed.npartitions)
                for j in range(df_rhs_renamed.npartitions)
            }

            graph = HighLevelGraph.from_collections(
                name, dsk, dependencies=[df_lhs_renamed, df_rhs_renamed]
            )

            meta = dd.dispatch.concat(
                [df_lhs_renamed._meta_nonempty, df_rhs_renamed._meta_nonempty], axis=1
            )
            # TODO: Do we know the divisions in any way here?
            divisions = [None] * (len(dsk) + 1)
            df = dd.DataFrame(graph, name, meta=meta, divisions=divisions)

            warnings.warn(
                "Need to do a cross-join, which is typically very resource heavy",
                ResourceWarning,
            )

        # 6. So the next step is to make sure
        # we have the correct column order (and to remove the temporary join columns)
        correct_column_order = list(df_lhs_renamed.columns) + list(
            df_rhs_renamed.columns
        )
        cc = ColumnContainer(df.columns).limit_to(correct_column_order)

        # and to rename them like the rel specifies
        row_type = rel.getRowType()
        field_specifications = [str(f) for f in row_type.getFieldNames()]
        cc = cc.rename(
            {
                from_col: to_col
                for from_col, to_col in zip(cc.columns, field_specifications)
            }
        )
        cc = self.fix_column_to_row_type(cc, row_type)
        dc = DataContainer(df, cc)

        # 7. Last but not least we apply any filters by and-chaining together the filters
        if filter_condition:
            # This line is a bit of code duplication with RexCallPlugin - but I guess it is worth to keep it separate
            filter_condition = reduce(
                operator.and_,
                [
                    RexConverter.convert(rex, dc, context=context)
                    for rex in filter_condition
                ],
            )
            logger.debug(f"Additionally applying filter {filter_condition}")
            df = filter_or_scalar(df, filter_condition)
            dc = DataContainer(df, cc)

        dc = self.fix_dtype_to_row_type(dc, rel.getRowType())
        return dc
>>>>>>> 95b0dd04

    def _join_on_columns(
        self,
        df_lhs_renamed: dd.DataFrame,
        df_rhs_renamed: dd.DataFrame,
        lhs_on: List[str],
        rhs_on: List[str],
        join_type: str,
    ) -> dd.DataFrame:
        print(f"df_lhs_renamed: \n{df_lhs_renamed.head()}")
        print(f"\n\ndf_rhs_renamed: \n{df_rhs_renamed.head()}")
        print(f"_join_on_columns: rhs_on: {rhs_on}, lhs_on: {lhs_on}")

        lhs_columns_to_add = {
            f"common_{i}": df_lhs_renamed[i]
            for i in lhs_on
        }
        print(f"lhs_columns_to_add: {lhs_columns_to_add}")
        rhs_columns_to_add = {
            f"common_{i}": df_rhs_renamed.iloc[:, index]
            for i, index in enumerate(rhs_on)
        }

        # SQL compatibility: when joining on columns that
        # contain NULLs, pandas will actually happily
        # keep those NULLs. That is however not compatible with
        # SQL, so we get rid of them here
        if join_type in ["inner", "right"]:
            df_lhs_filter = reduce(
                operator.and_,
                [~df_lhs_renamed.iloc[:, index].isna() for index in lhs_on],
            )
            df_lhs_renamed = df_lhs_renamed[df_lhs_filter]
        if join_type in ["inner", "left"]:
            df_rhs_filter = reduce(
                operator.and_,
                [~df_rhs_renamed.iloc[:, index].isna() for index in rhs_on],
            )
            df_rhs_renamed = df_rhs_renamed[df_rhs_filter]

        df_lhs_with_tmp = df_lhs_renamed.assign(**lhs_columns_to_add)
        df_rhs_with_tmp = df_rhs_renamed.assign(**rhs_columns_to_add)
        added_columns = list(lhs_columns_to_add.keys())

        df = dd.merge(df_lhs_with_tmp, df_rhs_with_tmp, on=added_columns, how=join_type)

        return df

    # def _split_join_condition(
    #     self, join_condition: Expression
    # ) -> Tuple[List[str], List[str], List[Expression]]:

    #     if isinstance(
    #         join_condition,
    #         (org.apache.calcite.rex.RexLiteral, org.apache.calcite.rex.RexInputRef),
    #     ):
    #         return [], [], [join_condition]
    #     elif not isinstance(join_condition, org.apache.calcite.rex.RexCall):
    #         raise NotImplementedError("Can not understand join condition.")

    #     # Simplest case: ... ON lhs.a == rhs.b
    #     try:
    #         lhs_on, rhs_on = self._extract_lhs_rhs(join_condition)
    #         return [lhs_on], [rhs_on], None
    #     except AssertionError:
    #         pass

    #     operator_name = str(join_condition.getOperator().getName())
    #     operands = join_condition.getOperands()
    #     # More complicated: ... ON X AND Y AND Z.
    #     # We can map this if one of them is again a "="
    #     if operator_name == "AND":
    #         lhs_on = []
    #         rhs_on = []
    #         filter_condition = []

    #         for operand in operands:
    #             try:
    #                 lhs_on_part, rhs_on_part = self._extract_lhs_rhs(operand)
    #                 lhs_on.append(lhs_on_part)
    #                 rhs_on.append(rhs_on_part)
    #             except AssertionError:
    #                 filter_condition.append(operand)

    #         if lhs_on and rhs_on:
    #             return lhs_on, rhs_on, filter_condition

    #     return [], [], [join_condition]

    # def _extract_lhs_rhs(self, rex):
    #     assert isinstance(rex, org.apache.calcite.rex.RexCall)

    #     operator_name = str(rex.getOperator().getName())
    #     assert operator_name == "="

    #     operands = rex.getOperands()
    #     assert len(operands) == 2

    #     operand_lhs = operands[0]
    #     operand_rhs = operands[1]

    #     if isinstance(operand_lhs, org.apache.calcite.rex.RexInputRef) and isinstance(
    #         operand_rhs, org.apache.calcite.rex.RexInputRef
    #     ):
    #         lhs_index = operand_lhs.getIndex()
    #         rhs_index = operand_rhs.getIndex()

    #         # The rhs table always comes after the lhs
    #         # table. Therefore we have a very simple
    #         # way of checking, which index comes from which
    #         # input
    #         if lhs_index > rhs_index:
    #             lhs_index, rhs_index = rhs_index, lhs_index

    #         return lhs_index, rhs_index

    #     raise AssertionError(
    #         "Invalid join condition"
    #     )  # pragma: no cover. Do not how how it could be triggered.<|MERGE_RESOLUTION|>--- conflicted
+++ resolved
@@ -48,9 +48,7 @@
         "FULL": "outer",
     }
 
-    def convert(
-        self, rel: LogicalPlan, context: "dask_sql.Context"
-    ) -> DataContainer:
+    def convert(self, rel: LogicalPlan, context: "dask_sql.Context") -> DataContainer:
         # Joining is a bit more complicated, so lets do it in steps:
 
         join = rel.join()
@@ -98,7 +96,9 @@
             lhs_on.append(jo[0].getName())
             rhs_on.append(jo[1].getName())
 
-        print(f"lhs_on: {lhs_on}.{join_on[0][0].getName()} rhs_on: {rhs_on}.{join_on[0][1].getName()}")
+        print(
+            f"lhs_on: {lhs_on}.{join_on[0][0].getName()} rhs_on: {rhs_on}.{join_on[0][1].getName()}"
+        )
 
         print(f"Joining with type {join_type} on columns {lhs_on}, {rhs_on}.")
 
@@ -111,7 +111,6 @@
         # 4. dask can only merge on the same column names.
         # We therefore create new columns on purpose, which have a distinct name.
         assert len(lhs_on) == len(rhs_on)
-<<<<<<< HEAD
         df = dd.merge(dc_lhs.df, dc_rhs.df, on=lhs_on, how=join_type)
         print(f"\n\nDataFrame after Join Size:{df.shape[0].compute()}")
         print(f"\nDataFrame after Join:\n{df.compute().head(6)}")
@@ -208,104 +207,6 @@
         # dc = self.fix_dtype_to_row_type(dc, rel.getRowType())
         # return dc
         return DataContainer(df, ColumnContainer(df.columns))
-=======
-        if lhs_on:
-            # 5. Now we can finally merge on these columns
-            # The resulting dataframe will contain all (renamed) columns from the lhs and rhs
-            # plus the added columns
-            df = self._join_on_columns(
-                df_lhs_renamed,
-                df_rhs_renamed,
-                lhs_on,
-                rhs_on,
-                join_type,
-            )
-        else:
-            # 5. We are in the complex join case
-            # where we have no column to merge on
-            # This means we have no other chance than to merge
-            # everything with everything...
-
-            # TODO: we should implement a shortcut
-            # for filter conditions that are always false
-
-            def merge_single_partitions(lhs_partition, rhs_partition):
-                # Do a cross join with the two partitions
-                # TODO: it would be nice to apply the filter already here
-                # problem: this would mean we need to ship the rex to the
-                # workers (as this is executed on the workers),
-                # which is definitely not possible (java dependency, JVM start...)
-                lhs_partition = lhs_partition.assign(common=1)
-                rhs_partition = rhs_partition.assign(common=1)
-
-                return lhs_partition.merge(rhs_partition, on="common").drop(
-                    columns="common"
-                )
-
-            # Iterate nested over all partitions from lhs and rhs and merge them
-            name = "cross-join-" + tokenize(df_lhs_renamed, df_rhs_renamed)
-            dsk = {
-                (name, i * df_rhs_renamed.npartitions + j): (
-                    merge_single_partitions,
-                    (df_lhs_renamed._name, i),
-                    (df_rhs_renamed._name, j),
-                )
-                for i in range(df_lhs_renamed.npartitions)
-                for j in range(df_rhs_renamed.npartitions)
-            }
-
-            graph = HighLevelGraph.from_collections(
-                name, dsk, dependencies=[df_lhs_renamed, df_rhs_renamed]
-            )
-
-            meta = dd.dispatch.concat(
-                [df_lhs_renamed._meta_nonempty, df_rhs_renamed._meta_nonempty], axis=1
-            )
-            # TODO: Do we know the divisions in any way here?
-            divisions = [None] * (len(dsk) + 1)
-            df = dd.DataFrame(graph, name, meta=meta, divisions=divisions)
-
-            warnings.warn(
-                "Need to do a cross-join, which is typically very resource heavy",
-                ResourceWarning,
-            )
-
-        # 6. So the next step is to make sure
-        # we have the correct column order (and to remove the temporary join columns)
-        correct_column_order = list(df_lhs_renamed.columns) + list(
-            df_rhs_renamed.columns
-        )
-        cc = ColumnContainer(df.columns).limit_to(correct_column_order)
-
-        # and to rename them like the rel specifies
-        row_type = rel.getRowType()
-        field_specifications = [str(f) for f in row_type.getFieldNames()]
-        cc = cc.rename(
-            {
-                from_col: to_col
-                for from_col, to_col in zip(cc.columns, field_specifications)
-            }
-        )
-        cc = self.fix_column_to_row_type(cc, row_type)
-        dc = DataContainer(df, cc)
-
-        # 7. Last but not least we apply any filters by and-chaining together the filters
-        if filter_condition:
-            # This line is a bit of code duplication with RexCallPlugin - but I guess it is worth to keep it separate
-            filter_condition = reduce(
-                operator.and_,
-                [
-                    RexConverter.convert(rex, dc, context=context)
-                    for rex in filter_condition
-                ],
-            )
-            logger.debug(f"Additionally applying filter {filter_condition}")
-            df = filter_or_scalar(df, filter_condition)
-            dc = DataContainer(df, cc)
-
-        dc = self.fix_dtype_to_row_type(dc, rel.getRowType())
-        return dc
->>>>>>> 95b0dd04
 
     def _join_on_columns(
         self,
@@ -319,10 +220,7 @@
         print(f"\n\ndf_rhs_renamed: \n{df_rhs_renamed.head()}")
         print(f"_join_on_columns: rhs_on: {rhs_on}, lhs_on: {lhs_on}")
 
-        lhs_columns_to_add = {
-            f"common_{i}": df_lhs_renamed[i]
-            for i in lhs_on
-        }
+        lhs_columns_to_add = {f"common_{i}": df_lhs_renamed[i] for i in lhs_on}
         print(f"lhs_columns_to_add: {lhs_columns_to_add}")
         rhs_columns_to_add = {
             f"common_{i}": df_rhs_renamed.iloc[:, index]
