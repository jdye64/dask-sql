[package]
name = "dask-sql"
repository = "https://github.com/dask-contrib/dask-sql"
version = "2023.10.1"
description = "Bindings for DataFusion used by Dask-SQL"
readme = "README.md"
license = "Apache-2.0"
edition = "2021"
rust-version = "1.65"
include = ["/src", "/dask_sql", "/LICENSE.txt", "pyproject.toml", "Cargo.toml", "Cargo.lock"]

[dependencies]
<<<<<<< HEAD
async-trait = "0.1.71"
datafusion-python = { git = "https://github.com/apache/arrow-datafusion-python.git", ref = "da6c183" }
=======
async-trait = "0.1.74"
datafusion-python = "28.0.0"
>>>>>>> 7ce5ea93
env_logger = "0.10"
log = "^0.4"
pyo3 = { version = "0.19.1", features = ["extension-module", "abi3", "abi3-py38"] }
pyo3-log = "0.9.0"

[build-dependencies]
pyo3-build-config = "0.20.0"

[lib]
name = "dask_sql"
crate-type = ["cdylib", "rlib"]

[profile.release]
lto = true
codegen-units = 1<|MERGE_RESOLUTION|>--- conflicted
+++ resolved
@@ -10,13 +10,8 @@
 include = ["/src", "/dask_sql", "/LICENSE.txt", "pyproject.toml", "Cargo.toml", "Cargo.lock"]
 
 [dependencies]
-<<<<<<< HEAD
-async-trait = "0.1.71"
+async-trait = "0.1.74"
 datafusion-python = { git = "https://github.com/apache/arrow-datafusion-python.git", ref = "da6c183" }
-=======
-async-trait = "0.1.74"
-datafusion-python = "28.0.0"
->>>>>>> 7ce5ea93
 env_logger = "0.10"
 log = "^0.4"
 pyo3 = { version = "0.19.1", features = ["extension-module", "abi3", "abi3-py38"] }
